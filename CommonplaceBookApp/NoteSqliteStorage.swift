--- conflicted
+++ resolved
@@ -6,11 +6,8 @@
 import GRDB
 import GRDBCombine
 import MiniMarkdown
-<<<<<<< HEAD
 import SpacedRepetitionScheduler
-=======
 import Yams
->>>>>>> a9e1ec0c
 
 private var hackDecodeCount = 0
 

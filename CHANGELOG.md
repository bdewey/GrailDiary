--- conflicted
+++ resolved
@@ -4,16 +4,9 @@
 
 ### Added
 
-<<<<<<< HEAD
-- [x] Document browser
-- [ ] Remembers the most recent open document and page
-- [ ] If no recent document, opens "archive.notebundle"
-- Added UserDefault property wrapper to make it easier to persist data
-=======
 - Document browser
 - [ ] Remembers the most recent open document and page
 - [ ] If no recent document, opens "archive.notebundle"
->>>>>>> dba0f86f
 
 ### Changed
 

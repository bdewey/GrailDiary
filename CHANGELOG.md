# Changelog

## Unreleased

### Added

<<<<<<< HEAD
- [x] Document browser
- Remembers the most recent open document and page
- If no recent document, opens "archive.notebundle" (important for onboarding & simulator)
- Added UserDefault property wrapper to make it easier to persist data
=======
- Document browser
- [ ] Remembers the most recent open document and page
- [ ] If no recent document, opens "archive.notebundle"
>>>>>>> b23376c8

### Changed

- Instead of an empty view controller, use a blank document page

## [0.5.0] - 2019-08-20

### Added

- Compiles with Xcode 11 Beta 6 and runs on iOS 13 Beta 7

### Changed

- When you delete a page, it gets removed from the index AND from the detail view (if it was the page you were looking at)
- The TextEditViewController now uses the readableContentGuide to adjust the margins of the text.
- Use an empty view controller when you haven't explicitly selected a page

### Fixed

- The document list was filtered even when search wasn't active

## [0.4.0] - 2019-08-12

### Added

- Mac support via Catalyst
- Full-text search

## [0.3.0] - 2019-08-07

### Changed

- Faster typing propagation between master & detail view
- Keep rows highlighted in the detail view

## [0.2.0] - 2019-08-03

### Changed

- Shows all available hashtags when nothing in the search bar
- When you click "clear" on the search bar and there is an active search, it goes to the non-filtered state instead of the "active search" state
- Refined split view behavior: on iPhone, don't start by looking at an empty document. On iPad, prefer to keep everything visible.

### Fixed

- "New page" button didn't use the detail view controller

## [0.1.0] - 2019-08-02

### Added

- First explicitly tracked version!
- Dark Mode support
- Dynamic Type support

### Changed

- iOS 13 only
- Split View Controller
- Interact with hashtags through a search interface, not a menu
- Got rid of Material Design<|MERGE_RESOLUTION|>--- conflicted
+++ resolved
@@ -4,16 +4,10 @@
 
 ### Added
 
-<<<<<<< HEAD
-- [x] Document browser
+- Document browser
 - Remembers the most recent open document and page
 - If no recent document, opens "archive.notebundle" (important for onboarding & simulator)
 - Added UserDefault property wrapper to make it easier to persist data
-=======
-- Document browser
-- [ ] Remembers the most recent open document and page
-- [ ] If no recent document, opens "archive.notebundle"
->>>>>>> b23376c8
 
 ### Changed
 
